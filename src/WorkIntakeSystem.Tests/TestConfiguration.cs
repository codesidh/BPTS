using Microsoft.Extensions.DependencyInjection;
using Microsoft.Extensions.Configuration;
using StackExchange.Redis;
using Microsoft.Graph;
using Moq;
using Microsoft.Extensions.Caching.Distributed;
using Microsoft.EntityFrameworkCore;
using WorkIntakeSystem.Infrastructure.Data;

namespace WorkIntakeSystem.Tests;

public static class TestConfiguration
{
    public static void ConfigureTestServices(IServiceCollection services, IConfiguration configuration)
    {
        // Register Redis Connection as a mock to avoid external dependency during tests
        var mockRedis = new Mock<IConnectionMultiplexer>();
        // Setup commonly used members to prevent NullReferenceExceptions in services
        var mockDb = new Mock<IDatabase>();
        mockRedis.Setup(x => x.GetDatabase(It.IsAny<int>(), It.IsAny<object?>() ))
                 .Returns(mockDb.Object);
        services.AddSingleton<IConnectionMultiplexer>(mockRedis.Object);
<<<<<<< HEAD
=======

        // Override IDistributedCache with in-memory implementation and remove Redis cache registration
        services.RemoveAll<IDistributedCache>();
        services.AddDistributedMemoryCache();

        // Replace SQL Server DbContext with in-memory provider for tests
        services.RemoveAll<WorkIntakeDbContext>();
        services.RemoveAll<DbContextOptions<WorkIntakeDbContext>>();
        services.AddDbContext<WorkIntakeDbContext>(options =>
            options.UseInMemoryDatabase("WorkIntakeTestDb"));

        // Register a no-op rate limiting service to bypass Redis entirely
        services.RemoveAll<IRateLimitingService>();
        services.AddSingleton<IRateLimitingService, NoOpRateLimitingService>();
>>>>>>> 5a4bdefb

        // Register Microsoft Graph Client (with mock for testing)
        var mockGraphClient = new Mock<GraphServiceClient>();
        services.AddScoped<GraphServiceClient>(provider => mockGraphClient.Object);
        
        // Register PowerBI Client (with mock for testing)
        var mockPowerBIClient = new Mock<Microsoft.PowerBI.Api.PowerBIClient>();
        services.AddScoped<Microsoft.PowerBI.Api.PowerBIClient>(provider => mockPowerBIClient.Object);
        
        // Register Windows Authentication Service (with mock for testing)
        var mockWindowsAuthService = new Mock<WorkIntakeSystem.Core.Interfaces.IWindowsAuthenticationService>();
        services.AddSingleton<WorkIntakeSystem.Core.Interfaces.IWindowsAuthenticationService>(provider => mockWindowsAuthService.Object);
        
        // Disable Service Broker for testing to avoid SQL errors
        services.AddSingleton<WorkIntakeSystem.Core.Interfaces.IServiceBrokerService>(provider => 
        {
            var mockServiceBroker = new Mock<WorkIntakeSystem.Core.Interfaces.IServiceBrokerService>();
            mockServiceBroker.Setup(x => x.SendMessageAsync(It.IsAny<string>(), It.IsAny<object>(), It.IsAny<string>()))
                .ReturnsAsync(true);
            mockServiceBroker.Setup(x => x.ReceiveMessagesAsync(It.IsAny<int>(), It.IsAny<TimeSpan?>()))
                .ReturnsAsync(Enumerable.Empty<WorkIntakeSystem.Core.Interfaces.ServiceBrokerMessage>());
            return mockServiceBroker.Object;
        });
    }

    // Simple no-op implementation used in tests
    private class NoOpRateLimitingService : IRateLimitingService
    {
        public Task<bool> IsRequestAllowed(string clientId, string endpoint) => Task.FromResult(true);
        public Task<WorkIntakeSystem.Core.Interfaces.RateLimitInfo> GetRateLimitInfo(string clientId, string endpoint)
            => Task.FromResult(new WorkIntakeSystem.Core.Interfaces.RateLimitInfo { IsAllowed = true, Limit = int.MaxValue, Remaining = int.MaxValue, ResetTime = DateTime.UtcNow.AddMinutes(1) });
        public Task IncrementRequestCount(string clientId, string endpoint) => Task.CompletedTask;
        public Task ResetRateLimit(string clientId, string endpoint) => Task.CompletedTask;
    }
} <|MERGE_RESOLUTION|>--- conflicted
+++ resolved
@@ -20,8 +20,6 @@
         mockRedis.Setup(x => x.GetDatabase(It.IsAny<int>(), It.IsAny<object?>() ))
                  .Returns(mockDb.Object);
         services.AddSingleton<IConnectionMultiplexer>(mockRedis.Object);
-<<<<<<< HEAD
-=======
 
         // Override IDistributedCache with in-memory implementation and remove Redis cache registration
         services.RemoveAll<IDistributedCache>();
@@ -36,7 +34,6 @@
         // Register a no-op rate limiting service to bypass Redis entirely
         services.RemoveAll<IRateLimitingService>();
         services.AddSingleton<IRateLimitingService, NoOpRateLimitingService>();
->>>>>>> 5a4bdefb
 
         // Register Microsoft Graph Client (with mock for testing)
         var mockGraphClient = new Mock<GraphServiceClient>();
